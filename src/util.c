--- conflicted
+++ resolved
@@ -158,12 +158,8 @@
 	long long t = 0;
 	int n, c;
 
-<<<<<<< HEAD
-	while ((c = getc(f)) != EOF && isspace(c))
+	while (isspace(c = getc(f)))
 		;
-=======
-	while (isspace(c = getc(f)));
->>>>>>> 23447afd
 	ungetc(c, f);
 	n = 0; while (isdigit(c = getc(f))) n = n * 10 + (c - '0');
 	if (c == ':') {
